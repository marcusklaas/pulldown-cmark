--- conflicted
+++ resolved
@@ -24,16 +24,9 @@
 use std::collections::HashMap;
 use std::io::{self, Cursor, Write};
 
-<<<<<<< HEAD
 use crate::parse::{Event, Tag, Alignment};
 use crate::parse::Event::*;
 use crate::escape::{escape_html, escape_href};
-=======
-use parse::{Event, Tag};
-use parse::Event::{End, FootnoteReference, HardBreak, Html, InlineHtml, SoftBreak, Start, Text};
-use parse::Alignment;
-use escape::{escape_href, escape_html};
->>>>>>> 43275117
 
 enum TableState {
     Head,
@@ -79,13 +72,14 @@
     /// and whether or not a newline was written.
     fn write(&mut self, bytes: &[u8], write_newline: bool) -> io::Result<()> {
         self.writer.write_all(bytes)?;
-
         self.bytes_written += bytes.len();
 
         if write_newline {
             self.write_newline()
         } else {
-            self.end_newline = false;
+            if bytes.len() > 0 {
+                self.end_newline = bytes[bytes.len() - 1] == b'\n';
+            }
             Ok(())
         }
     }
@@ -225,7 +219,7 @@
             Tag::Emphasis => self.write(b"<em>", false)?,
             Tag::Strong => self.write(b"<strong>", false)?,
             Tag::Code => self.write(b"<code>", false)?,
-            Tag::Link(_, dest, title) => {
+            Tag::Link(dest, title) => {
                 self.write(b"<a href=\"", false)?;
                 self.bytes_written += escape_href(&mut self.writer, &dest)?;
                 if !title.is_empty() {
@@ -234,7 +228,7 @@
                 }
                 self.write(b"\">", false)?;
             }
-            Tag::Image(_, dest, title) => {
+            Tag::Image(dest, title) => {
                 self.write(b"<img src=\"", false)?;
                 self.bytes_written += escape_href(&mut self.writer, &dest)?;
                 self.write(b"\" alt=\"", false)?;
@@ -292,20 +286,6 @@
                 }
                 self.table_cell_index += 1;
             }
-<<<<<<< HEAD
-            Tag::BlockQuote => self.buf.push_str("</blockquote>\n"),
-            Tag::CodeBlock(_) => self.buf.push_str("</code></pre>\n"),
-            Tag::List(Some(_)) => self.buf.push_str("</ol>\n"),
-            Tag::List(None) => self.buf.push_str("</ul>\n"),
-            Tag::Item => self.buf.push_str("</li>\n"),
-            Tag::Emphasis => self.buf.push_str("</em>"),
-            Tag::Strong => self.buf.push_str("</strong>"),
-            Tag::Code => self.buf.push_str("</code>"),
-            Tag::Link(_, _) => self.buf.push_str("</a>"),
-            Tag::Image(_, _) => (), // shouldn't happen, handled in start
-            Tag::FootnoteDefinition(_) => self.buf.push_str("</div>\n"),
-            Tag::HtmlBlock => {}
-=======
             Tag::BlockQuote => {
                 self.write(b"</blockquote>", true)?;
             }
@@ -330,14 +310,14 @@
             Tag::Code => {
                 self.write(b"</code>", false)?;
             }
-            Tag::Link(_, _, _) => {
+            Tag::Link(_, _) => {
                 self.write(b"</a>", false)?;
             }
-            Tag::Image(_, _, _) => (), // shouldn't happen, handled in start
+            Tag::Image(_, _) => (), // shouldn't happen, handled in start
             Tag::FootnoteDefinition(_) => {
                 self.write(b"</div>", true)?;
             }
->>>>>>> 43275117
+            Tag::HtmlBlock => {}
         }
         Ok(())
     }
