--- conflicted
+++ resolved
@@ -489,21 +489,25 @@
 
 #[test]
 fn regression_test_36() {
-<<<<<<< HEAD
     let original = r##"> `
 > `
 "##;
     let expected = r##"<blockquote>
 <p><code></code></p>
 </blockquote>
-=======
+"##;
+
+    test_markdown_html(original, expected);
+}
+
+#[test]
+fn regression_test_37() {
     let original = r##"Paragraph 1
     
 Paragraph 2
 "##;
     let expected = r##"<p>Paragraph 1</p>
 <p>Paragraph 2</p>
->>>>>>> c44ba5c9
 "##;
 
     test_markdown_html(original, expected);
